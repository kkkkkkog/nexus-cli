[package]
name = "nexus-network"
<<<<<<< HEAD
version = "0.9.6-b"
=======
version = "0.9.7"
>>>>>>> 35427875
edition = "2024"
rust-version = "1.85"
build = "build.rs"

[features]
build_proto = []

[[bin]]
name = "nexus-network"
path = "src/main.rs"

[profile.dev]
opt-level = 1

[profile.release]
opt-level = 3          # Maximum optimization level
lto = true             # Link Time Optimization for better performance
codegen-units = 1      # Single codegen unit for maximum optimization
panic = 'abort'        # Abort on panic (smaller binaries, better performance)
strip = true           # Strip symbols for smaller binaries
debug = true           # Keep debug symbols for easier debugging

[profile.ci-build]
inherits = "dev"
opt-level = 0
debug = 0
strip = "none"
lto = false
codegen-units = 256
incremental = true

[dependencies]
async-trait = "0.1.88"
cfg-if = "1.0"
chrono = "0.4.38"
clap = { version = "4.5", features = ["derive"] }
crossterm = "0.29.0"
ed25519-dalek = { version = "2", features = ["rand_core"] }
home = "0.5.9"
iana-time-zone = "0.1.60"
log = "0.4.26"
nexus-sdk = { git = "https://github.com/nexus-xyz/nexus-zkvm", tag = "0.3.4" }
postcard = "1.0.10"
prost = "0.13"
prost-types = "0.13.5"
rand = "0.8"
rand_core = "0.6"
ratatui = "0.29.0"
reqwest = { version = "0.12", default-features = false, features = ["json", "rustls-tls"] }
serde = { version = "1.0.217", features = ["derive"] }
serde_json = { version = "1.0.138" }
sha3 = "0.10.8"
strum = "0.26.3"
sysinfo = "0.33.1"
thiserror = "2.0.12"
tokio = { version = "1.38", features = ["full"] }
urlencoding = "2.1.3"
uuid = "1.16.0"
semver = "1.0"

[dev-dependencies]
assert_cmd = "2"
async-trait = "0.1.88"
mockall = "0.12"
predicates = "3"
tempfile = "3.20.0"

[build-dependencies]
prost-build = "0.13"<|MERGE_RESOLUTION|>--- conflicted
+++ resolved
@@ -1,10 +1,6 @@
 [package]
 name = "nexus-network"
-<<<<<<< HEAD
-version = "0.9.6-b"
-=======
 version = "0.9.7"
->>>>>>> 35427875
 edition = "2024"
 rust-version = "1.85"
 build = "build.rs"
