[package]
name = "nexus-network"
<<<<<<< HEAD
version = "0.9.0-f"
=======
version = "0.9.1"
>>>>>>> 36fa7d6e
edition = "2024"
rust-version = "1.85"
build = "build.rs"

[features]
build_proto = []

[[bin]]
name = "nexus-network"
path = "src/main.rs"

[profile.dev]
opt-level = 1

[profile.release]
opt-level = 3          # Maximum optimization level
lto = true             # Link Time Optimization for better performance
codegen-units = 1      # Single codegen unit for maximum optimization
panic = 'abort'        # Abort on panic (smaller binaries, better performance)
strip = true           # Strip symbols for smaller binaries
debug = true           # Keep debug symbols for easier debugging

[profile.ci-build]
inherits = "dev"
opt-level = 0
debug = 0
strip = "none"
lto = false
codegen-units = 256
incremental = true

[dependencies]
async-trait = "0.1.88"
cfg-if = "1.0"
chrono = "0.4.38"
clap = { version = "4.5", features = ["derive"] }
crossterm = "0.29.0"
ed25519-dalek = { version = "2", features = ["rand_core"] }
home = "0.5.9"
iana-time-zone = "0.1.60"
log = "0.4.26"
nexus-sdk = { git = "https://github.com/nexus-xyz/nexus-zkvm", tag = "0.3.4" }
postcard = "1.0.10"
prost = "0.13"
prost-types = "0.13.5"
rand = "0.8"
rand_core = "0.6"
ratatui = "0.29.0"
reqwest = { version = "0.12", default-features = false, features = ["json", "rustls-tls"] }
serde = { version = "1.0.217", features = ["derive"] }
serde_json = { version = "1.0.138" }
sha3 = "0.10.8"
strum = "0.26.3"
sysinfo = "0.33.1"
thiserror = "2.0.12"
tokio = { version = "1.38", features = ["full"] }
urlencoding = "2.1.3"
uuid = "1.16.0"

[dev-dependencies]
assert_cmd = "2"
async-trait = "0.1.88"
mockall = "0.12"
predicates = "3"
tempfile = "3.20.0"

[build-dependencies]
prost-build = "0.13"<|MERGE_RESOLUTION|>--- conflicted
+++ resolved
@@ -1,10 +1,6 @@
 [package]
 name = "nexus-network"
-<<<<<<< HEAD
-version = "0.9.0-f"
-=======
 version = "0.9.1"
->>>>>>> 36fa7d6e
 edition = "2024"
 rust-version = "1.85"
 build = "build.rs"
