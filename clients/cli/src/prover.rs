--- conflicted
+++ resolved
@@ -2,11 +2,8 @@
 use log::error;
 use nexus_sdk::stwo::seq::Proof;
 use nexus_sdk::{KnownExitCodes, Local, Prover, Viewable, stwo::seq::Stwo};
-<<<<<<< HEAD
 use serde_json::json;
 use std::sync::OnceLock;
-=======
->>>>>>> 19edd6f6
 use thiserror::Error;
 
 // Cache ELF bytes to avoid repeated file reads
