//! Nexus Orchestrator Client
//!
//! A client for the Nexus Orchestrator, allowing for proof task retrieval and submission.

use crate::environment::Environment;
use crate::nexus_orchestrator::{
    GetProofTaskRequest, GetProofTaskResponse, GetTasksResponse, NodeType, RegisterNodeRequest,
    RegisterNodeResponse, RegisterUserRequest, SubmitProofRequest, UserResponse,
};
use crate::orchestrator::Orchestrator;
use crate::orchestrator::error::OrchestratorError;
use crate::proxy::{should_use_proxy, get_random_proxy, proxy_file_exists, is_proxy_enabled, get_proxy_file_path};
use crate::system::{estimate_peak_gflops, get_memory_info};
use crate::task::Task;
use ed25519_dalek::{Signer, SigningKey, VerifyingKey};
use prost::Message;
use reqwest::{Client, ClientBuilder, Response};
use std::sync::OnceLock;
use std::time::Duration;

// Privacy-preserving country detection for network optimization.
// Only stores 2-letter country codes (e.g., "US", "CA", "GB") to help route
// requests to the nearest Nexus network servers for better performance.
// No precise location, IP addresses, or personal data is collected or stored.
static COUNTRY_CODE: OnceLock<String> = OnceLock::new();

#[derive(Debug, Clone)]
pub struct OrchestratorClient {
    client: Client,
    environment: Environment,
}

impl OrchestratorClient {
    pub fn new(environment: Environment) -> Self {
        // Initialize proxy support and show status
        Self::initialize_proxy_support();
        
        let client = Self::create_client_with_proxy();
        Self {
            client,
            environment,
        }
    }

    /// Initialize proxy support and show status once
    fn initialize_proxy_support() {
        static INITIALIZED: OnceLock<()> = OnceLock::new();
        INITIALIZED.get_or_init(|| {
            if should_use_proxy() {
                match crate::proxy::get_proxy_manager().lock() {
                    Ok(mut manager) => {
                        if let Ok(()) = manager.ensure_proxies_loaded() {
                            println!("✅ Proxy support enabled with {} proxies from {}", manager.proxy_count(), get_proxy_file_path());
                        } else {
                            println!("⚠️ Failed to load proxies from {}", get_proxy_file_path());
                        }
                    }
                    Err(_) => {
                        println!("⚠️ Failed to access proxy manager");
                    }
                }
            } else if proxy_file_exists() && !is_proxy_enabled() {
                println!("ℹ️ Proxy disabled by --no-proxy flag");
            } else {
                println!("ℹ️ No {} found, using direct connection", get_proxy_file_path());
            }
        });
    }

    /// Create HTTP client with random proxy if proxies.txt exists
    fn create_client_with_proxy() -> Client {
        let mut builder = ClientBuilder::new().timeout(Duration::from_secs(30)); // Increased timeout for proxy requests

        // Check if proxy should be used and try to use a random proxy
        if should_use_proxy() {
            match get_random_proxy() {
                Ok(proxy_config) => {
                    match proxy_config.to_reqwest_proxy() {
                        Ok(proxy) => {
                            // Log proxy usage at debug level to avoid spam
                            log::debug!("Using proxy: {}", proxy_config.to_display_string());
                            builder = builder.proxy(proxy);
                        }
                        Err(e) => {
                            log::warn!("Failed to create proxy: {}", e);
                        }
                    }
                }
                Err(e) => {
                    log::warn!("Failed to get random proxy: {}", e);
                }
            }
        }

        builder.build().expect("Failed to create HTTP client")
    }

    /// Get a client for a single request (with random proxy rotation)
    fn get_client_for_request() -> Client {
        Self::create_client_with_proxy()
    }

    fn build_url(&self, endpoint: &str) -> String {
        format!(
            "{}/{}",
            self.environment.orchestrator_url().trim_end_matches('/'),
            endpoint.trim_start_matches('/')
        )
    }

    fn encode_request<T: Message>(request: &T) -> Vec<u8> {
        request.encode_to_vec()
    }

    fn decode_response<T: Message + Default>(bytes: &[u8]) -> Result<T, OrchestratorError> {
        T::decode(bytes).map_err(OrchestratorError::Decode)
    }

    async fn handle_response_status(response: Response) -> Result<Response, OrchestratorError> {
        if !response.status().is_success() {
            return Err(OrchestratorError::from_response(response).await);
        }
        Ok(response)
    }

    async fn get_request<T: Message + Default>(
        &self,
        endpoint: &str,
    ) -> Result<T, OrchestratorError> {
        let url = self.build_url(endpoint);
<<<<<<< HEAD
        let client = Self::get_client_for_request();
        let response = client
            .get(&url)
            .header("Content-Type", "application/octet-stream")
            .body(body)
            .send()
            .await?;
=======
        let response = self.client.get(&url).send().await?;
>>>>>>> 36fa7d6e

        let response = Self::handle_response_status(response).await?;
        let response_bytes = response.bytes().await?;
        Self::decode_response(&response_bytes)
    }

    async fn post_request<T: Message + Default>(
        &self,
        endpoint: &str,
        body: Vec<u8>,
    ) -> Result<T, OrchestratorError> {
        let url = self.build_url(endpoint);
        let client = Self::get_client_for_request();
        let response = client
            .post(&url)
            .header("Content-Type", "application/octet-stream")
            .body(body)
            .send()
            .await?;

        let response = Self::handle_response_status(response).await?;
        let response_bytes = response.bytes().await?;
        Self::decode_response(&response_bytes)
    }

    async fn post_request_no_response(
        &self,
        endpoint: &str,
        body: Vec<u8>,
    ) -> Result<(), OrchestratorError> {
        let url = self.build_url(endpoint);
        let client = Self::get_client_for_request();
        let response = client
            .post(&url)
            .header("Content-Type", "application/octet-stream")
            .body(body)
            .send()
            .await?;

        Self::handle_response_status(response).await?;
        Ok(())
    }

    fn create_signature(
        &self,
        signing_key: &SigningKey,
        task_id: &str,
        proof_hash: &str,
    ) -> (Vec<u8>, Vec<u8>) {
        let signature_version = 0;
        let msg = format!("{} | {} | {}", signature_version, task_id, proof_hash);
        let signature = signing_key.sign(msg.as_bytes());
        let verifying_key: VerifyingKey = signing_key.verifying_key();

        (
            signature.to_bytes().to_vec(),
            verifying_key.to_bytes().to_vec(),
        )
    }

    /// Detects the user's country for network optimization purposes.
    ///
    /// Privacy Note: This only detects the country (2-letter code like "US", "CA", "GB")
    /// and does NOT track precise location, IP address, or any personally identifiable
    /// information. The country information helps the Nexus network route requests to
    /// the nearest servers for better performance and reduced latency.
    ///
    /// The detection is cached for the duration of the program run.
    async fn get_country(&self) -> String {
        if let Some(country) = COUNTRY_CODE.get() {
            return country.clone();
        }

        let country = self.detect_country().await;
        let _ = COUNTRY_CODE.set(country.clone());
        country
    }

    async fn detect_country(&self) -> String {
        // Try Cloudflare first (most reliable)
        if let Ok(country) = self.get_country_from_cloudflare().await {
            return country;
        }

        // Fallback to ipinfo.io
        if let Ok(country) = self.get_country_from_ipinfo().await {
            return country;
        }

        // If we can't detect the country, use the US as a fallback
        "US".to_string()
    }

    async fn get_country_from_cloudflare(&self) -> Result<String, Box<dyn std::error::Error>> {
        let client = Self::get_client_for_request();
        let response = client
            .get("https://cloudflare.com/cdn-cgi/trace")
            .timeout(Duration::from_secs(5))
            .send()
            .await?;

        let text = response.text().await?;

        for line in text.lines() {
            if let Some(country) = line.strip_prefix("loc=") {
                let country = country.trim().to_uppercase();
                if country.len() == 2 && country.chars().all(|c| c.is_ascii_alphabetic()) {
                    return Ok(country);
                }
            }
        }

        Err("Country not found in Cloudflare response".into())
    }

    async fn get_country_from_ipinfo(&self) -> Result<String, Box<dyn std::error::Error>> {
        let client = Self::get_client_for_request();
        let response = client
            .get("https://ipinfo.io/country")
            .timeout(Duration::from_secs(5))
            .send()
            .await?;

        let country = response.text().await?;
        let country = country.trim().to_uppercase();

        if country.len() == 2 && country.chars().all(|c| c.is_ascii_alphabetic()) {
            Ok(country)
        } else {
            Err("Invalid country code from ipinfo.io".into())
        }
    }
}

#[async_trait::async_trait]
impl Orchestrator for OrchestratorClient {
    fn environment(&self) -> &Environment {
        &self.environment
    }

    /// Get the user ID associated with a wallet address.
    async fn get_user(&self, wallet_address: &str) -> Result<String, OrchestratorError> {
        let wallet_path = urlencoding::encode(wallet_address).into_owned();
        let endpoint = format!("v3/users/{}", wallet_path);

        let user_response: UserResponse = self.get_request(&endpoint).await?;
        Ok(user_response.user_id)
    }

    /// Registers a new user with the orchestrator.
    async fn register_user(
        &self,
        user_id: &str,
        wallet_address: &str,
    ) -> Result<(), OrchestratorError> {
        let request = RegisterUserRequest {
            uuid: user_id.to_string(),
            wallet_address: wallet_address.to_string(),
        };
        let request_bytes = Self::encode_request(&request);

        self.post_request_no_response("v3/users", request_bytes)
            .await
    }

    /// Registers a new node with the orchestrator.
    async fn register_node(&self, user_id: &str) -> Result<String, OrchestratorError> {
        let request = RegisterNodeRequest {
            node_type: NodeType::CliProver as i32,
            user_id: user_id.to_string(),
        };
        let request_bytes = Self::encode_request(&request);

        let response: RegisterNodeResponse = self.post_request("v3/nodes", request_bytes).await?;
        Ok(response.node_id)
    }

    async fn get_tasks(&self, node_id: &str) -> Result<Vec<Task>, OrchestratorError> {
        let response: GetTasksResponse = self.get_request(&format!("v3/tasks/{}", node_id)).await?;
        let tasks = response.tasks.iter().map(Task::from).collect();
        Ok(tasks)
    }

    async fn get_proof_task(
        &self,
        node_id: &str,
        verifying_key: VerifyingKey,
    ) -> Result<Task, OrchestratorError> {
        let request = GetProofTaskRequest {
            node_id: node_id.to_string(),
            node_type: NodeType::CliProver as i32,
            ed25519_public_key: verifying_key.to_bytes().to_vec(),
        };
        let request_bytes = Self::encode_request(&request);

        let response: GetProofTaskResponse = self.post_request("v3/tasks", request_bytes).await?;
        Ok(Task::from(&response))
    }

    async fn submit_proof(
        &self,
        task_id: &str,
        proof_hash: &str,
        proof: Vec<u8>,
        signing_key: SigningKey,
        num_provers: usize,
    ) -> Result<(), OrchestratorError> {
        let (program_memory, total_memory) = get_memory_info();
        let flops = estimate_peak_gflops(num_provers);
        let (signature, public_key) = self.create_signature(&signing_key, task_id, proof_hash);

        // Detect country for network optimization (privacy-preserving: only country code, no precise location)
        let location = self.get_country().await;
        let request = SubmitProofRequest {
            task_id: task_id.to_string(),
            node_type: NodeType::CliProver as i32,
            proof_hash: proof_hash.to_string(),
            proof,
            node_telemetry: Some(crate::nexus_orchestrator::NodeTelemetry {
                flops_per_sec: Some(flops as i32),
                memory_used: Some(program_memory),
                memory_capacity: Some(total_memory),
                // Country code for network routing optimization (privacy-preserving)
                location: Some(location),
            }),
            ed25519_public_key: public_key,
            signature,
        };
        let request_bytes = Self::encode_request(&request);

        self.post_request_no_response("v3/tasks/submit", request_bytes)
            .await
    }
}

#[cfg(test)]
/// These are ignored by default since they require a live orchestrator to run.
mod live_orchestrator_tests {
    use crate::environment::Environment;
    use crate::orchestrator::Orchestrator;

    #[tokio::test]
    #[ignore] // This test requires a live orchestrator instance.
    /// Should register a new user with the orchestrator.
    async fn test_register_user() {
        let client = super::OrchestratorClient::new(Environment::Beta);
        // UUIDv4 for the user ID
        let user_id = uuid::Uuid::new_v4().to_string();
        let wallet_address = "0x1234567890abcdef1234567890cbaabc12345678"; // Example wallet address
        match client.register_user(&user_id, wallet_address).await {
            Ok(_) => println!("User registered successfully: {}", user_id),
            Err(e) => panic!("Failed to register user: {}", e),
        }
    }

    #[tokio::test]
    #[ignore] // This test requires a live orchestrator instance.
    /// Should register a new node to an existing user.
    async fn test_register_node() {
        let client = super::OrchestratorClient::new(Environment::Beta);
        let user_id = "78db0be7-f603-4511-9576-c660f3c58395";
        match client.register_node(user_id).await {
            Ok(node_id) => println!("Node registered successfully: {}", node_id),
            Err(e) => panic!("Failed to register node: {}", e),
        }
    }

    #[tokio::test]
    #[ignore] // This test requires a live orchestrator instance.
    /// Should return a new proof task for the node.
    async fn test_get_proof_task() {
        let client = super::OrchestratorClient::new(Environment::Beta);
        let node_id = "5880437"; // Example node ID
        let signing_key = ed25519_dalek::SigningKey::generate(&mut rand::thread_rng());
        let verifying_key = signing_key.verifying_key();
        let result = client.get_proof_task(node_id, verifying_key).await;
        match result {
            Ok(task) => {
                println!("Retrieved task: {:?}", task);
            }
            Err(e) => {
                panic!("Failed to get proof task: {}", e);
            }
        }
    }

    #[tokio::test]
    #[ignore] // This test requires a live orchestrator instance.
    /// Should return the list of existing tasks for the node.
    async fn test_get_tasks() {
        let client = super::OrchestratorClient::new(Environment::Beta);
        let node_id = "5880437"; // Example node ID
        match client.get_tasks(node_id).await {
            Ok(tasks) => {
                println!("Retrieved {} tasks for node {}", tasks.len(), node_id);
                for task in &tasks {
                    println!("Task: {}", task);
                }
            }
            Err(e) => {
                panic!("Failed to get tasks: {}", e);
            }
        }
    }

    #[tokio::test]
    #[ignore] // This test requires a live orchestrator instance.
    /// Should return the user ID associated with a previously-registered wallet address.
    async fn test_get_user() {
        let client = super::OrchestratorClient::new(Environment::Beta);
        let wallet_address = "0x52908400098527886E0F7030069857D2E4169EE8";
        match client.get_user(wallet_address).await {
            Ok(user_id) => {
                println!("User ID for wallet {}: {}", wallet_address, user_id);
                assert_eq!(user_id, "e3c62f51-e566-4f9e-bccb-be9f8cb474be");
            }
            Err(e) => panic!("Failed to get user ID: {}", e),
        }
    }

    #[tokio::test]
    /// Should detect country using Cloudflare/fallback services.
    async fn test_country_detection() {
        let client = super::OrchestratorClient::new(Environment::Beta);
        let country = client.get_country().await;

        println!("Detected country: {}", country);

        // Should be a valid 2-letter country code
        assert_eq!(country.len(), 2);
        assert!(country.chars().all(|c| c.is_ascii_uppercase()));
    }
}<|MERGE_RESOLUTION|>--- conflicted
+++ resolved
@@ -128,17 +128,7 @@
         endpoint: &str,
     ) -> Result<T, OrchestratorError> {
         let url = self.build_url(endpoint);
-<<<<<<< HEAD
-        let client = Self::get_client_for_request();
-        let response = client
-            .get(&url)
-            .header("Content-Type", "application/octet-stream")
-            .body(body)
-            .send()
-            .await?;
-=======
         let response = self.client.get(&url).send().await?;
->>>>>>> 36fa7d6e
 
         let response = Self::handle_response_status(response).await?;
         let response_bytes = response.bytes().await?;
