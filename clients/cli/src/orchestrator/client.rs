//! Nexus Orchestrator Client
//!
//! A client for the Nexus Orchestrator, allowing for proof task retrieval and submission.

use crate::environment::Environment;
use crate::nexus_orchestrator::{
    GetProofTaskRequest, GetProofTaskResponse, GetTasksResponse, NodeType, RegisterNodeRequest,
    RegisterNodeResponse, RegisterUserRequest, SubmitProofRequest, UserResponse,
};
use crate::orchestrator::Orchestrator;
use crate::orchestrator::error::OrchestratorError;
use crate::proxy::{should_use_proxy, get_random_proxy, proxy_file_exists, is_proxy_enabled, get_proxy_file_path};
use crate::system::{estimate_peak_gflops, get_memory_info};
use crate::task::Task;
use ed25519_dalek::{Signer, SigningKey, VerifyingKey};
use prost::Message;
use reqwest::{Client, ClientBuilder, Response};
use std::sync::OnceLock;
use std::time::Duration;

// Privacy-preserving country detection for network optimization.
// Only stores 2-letter country codes (e.g., "US", "CA", "GB") to help route
// requests to the nearest Nexus network servers for better performance.
// No precise location, IP addresses, or personal data is collected or stored.
static COUNTRY_CODE: OnceLock<String> = OnceLock::new();

#[derive(Debug, Clone)]
pub struct OrchestratorClient {
    client: Client,
    environment: Environment,
}

impl OrchestratorClient {
    pub fn new(environment: Environment) -> Self {
        // Initialize proxy support and show status
        Self::initialize_proxy_support();
        
        let client = Self::create_client_with_proxy();
        Self {
<<<<<<< HEAD
            client,
=======
            client: ClientBuilder::new()
                .connect_timeout(Duration::from_secs(10))
                .timeout(Duration::from_secs(10))
                .build()
                .expect("Failed to create HTTP client"),
>>>>>>> 19805ffa
            environment,
        }
    }

    /// Initialize proxy support and show status once
    fn initialize_proxy_support() {
        static INITIALIZED: OnceLock<()> = OnceLock::new();
        INITIALIZED.get_or_init(|| {
            if should_use_proxy() {
                match crate::proxy::get_proxy_manager().lock() {
                    Ok(mut manager) => {
                        if let Ok(()) = manager.ensure_proxies_loaded() {
                            println!("✅ Proxy support enabled with {} proxies from {}", manager.proxy_count(), get_proxy_file_path());
                        } else {
                            println!("⚠️ Failed to load proxies from {}", get_proxy_file_path());
                        }
                    }
                    Err(_) => {
                        println!("⚠️ Failed to access proxy manager");
                    }
                }
            } else if proxy_file_exists() && !is_proxy_enabled() {
                println!("ℹ️ Proxy disabled by --no-proxy flag");
            } else {
                println!("ℹ️ No {} found, using direct connection", get_proxy_file_path());
            }
        });
    }

    /// Create HTTP client with random proxy if proxies.txt exists
    fn create_client_with_proxy() -> Client {
        let mut builder = ClientBuilder::new().timeout(Duration::from_secs(30)); // Increased timeout for proxy requests

        // Check if proxy should be used and try to use a random proxy
        if should_use_proxy() {
            match get_random_proxy() {
                Ok(proxy_config) => {
                    match proxy_config.to_reqwest_proxy() {
                        Ok(proxy) => {
                            // Log proxy usage at debug level to avoid spam
                            log::debug!("Using proxy: {}", proxy_config.to_display_string());
                            builder = builder.proxy(proxy);
                        }
                        Err(e) => {
                            log::warn!("Failed to create proxy: {}", e);
                        }
                    }
                }
                Err(e) => {
                    log::warn!("Failed to get random proxy: {}", e);
                }
            }
        }

        builder.build().expect("Failed to create HTTP client")
    }

    /// Get a client for a single request (with random proxy rotation)
    fn get_client_for_request() -> Client {
        Self::create_client_with_proxy()
    }

    fn build_url(&self, endpoint: &str) -> String {
        format!(
            "{}/{}",
            self.environment.orchestrator_url().trim_end_matches('/'),
            endpoint.trim_start_matches('/')
        )
    }

    fn encode_request<T: Message>(request: &T) -> Vec<u8> {
        request.encode_to_vec()
    }

    fn decode_response<T: Message + Default>(bytes: &[u8]) -> Result<T, OrchestratorError> {
        T::decode(bytes).map_err(OrchestratorError::Decode)
    }

    async fn handle_response_status(response: Response) -> Result<Response, OrchestratorError> {
        if !response.status().is_success() {
            return Err(OrchestratorError::from_response(response).await);
        }
        Ok(response)
    }

    async fn get_request<T: Message + Default>(
        &self,
        endpoint: &str,
    ) -> Result<T, OrchestratorError> {
        let url = self.build_url(endpoint);
        let response = self.client.get(&url).send().await?;

        let response = Self::handle_response_status(response).await?;
        let response_bytes = response.bytes().await?;
        Self::decode_response(&response_bytes)
    }

    async fn post_request<T: Message + Default>(
        &self,
        endpoint: &str,
        body: Vec<u8>,
    ) -> Result<T, OrchestratorError> {
        let url = self.build_url(endpoint);
        let client = Self::get_client_for_request();
        let response = client
            .post(&url)
            .header("Content-Type", "application/octet-stream")
            .body(body)
            .send()
            .await?;

        let response = Self::handle_response_status(response).await?;
        let response_bytes = response.bytes().await?;
        Self::decode_response(&response_bytes)
    }

    async fn post_request_no_response(
        &self,
        endpoint: &str,
        body: Vec<u8>,
    ) -> Result<(), OrchestratorError> {
        let url = self.build_url(endpoint);
        let client = Self::get_client_for_request();
        let response = client
            .post(&url)
            .header("Content-Type", "application/octet-stream")
            .body(body)
            .send()
            .await?;

        Self::handle_response_status(response).await?;
        Ok(())
    }

    fn create_signature(
        &self,
        signing_key: &SigningKey,
        task_id: &str,
        proof_hash: &str,
    ) -> (Vec<u8>, Vec<u8>) {
        let signature_version = 0;
        let msg = format!("{} | {} | {}", signature_version, task_id, proof_hash);
        let signature = signing_key.sign(msg.as_bytes());
        let verifying_key: VerifyingKey = signing_key.verifying_key();

        (
            signature.to_bytes().to_vec(),
            verifying_key.to_bytes().to_vec(),
        )
    }

    /// Detects the user's country for network optimization purposes.
    ///
    /// Privacy Note: This only detects the country (2-letter code like "US", "CA", "GB")
    /// and does NOT track precise location, IP address, or any personally identifiable
    /// information. The country information helps the Nexus network route requests to
    /// the nearest servers for better performance and reduced latency.
    ///
    /// The detection is cached for the duration of the program run.
    async fn get_country(&self) -> String {
        if let Some(country) = COUNTRY_CODE.get() {
            return country.clone();
        }

        let country = self.detect_country().await;
        let _ = COUNTRY_CODE.set(country.clone());
        country
    }

    async fn detect_country(&self) -> String {
        // Try Cloudflare first (most reliable)
        if let Ok(country) = self.get_country_from_cloudflare().await {
            return country;
        }

        // Fallback to ipinfo.io
        if let Ok(country) = self.get_country_from_ipinfo().await {
            return country;
        }

        // If we can't detect the country, use the US as a fallback
        "US".to_string()
    }

    async fn get_country_from_cloudflare(&self) -> Result<String, Box<dyn std::error::Error>> {
        let client = Self::get_client_for_request();
        let response = client
            .get("https://cloudflare.com/cdn-cgi/trace")
            .timeout(Duration::from_secs(5))
            .send()
            .await?;

        let text = response.text().await?;

        for line in text.lines() {
            if let Some(country) = line.strip_prefix("loc=") {
                let country = country.trim().to_uppercase();
                if country.len() == 2 && country.chars().all(|c| c.is_ascii_alphabetic()) {
                    return Ok(country);
                }
            }
        }

        Err("Country not found in Cloudflare response".into())
    }

    async fn get_country_from_ipinfo(&self) -> Result<String, Box<dyn std::error::Error>> {
        let client = Self::get_client_for_request();
        let response = client
            .get("https://ipinfo.io/country")
            .timeout(Duration::from_secs(5))
            .send()
            .await?;

        let country = response.text().await?;
        let country = country.trim().to_uppercase();

        if country.len() == 2 && country.chars().all(|c| c.is_ascii_alphabetic()) {
            Ok(country)
        } else {
            Err("Invalid country code from ipinfo.io".into())
        }
    }
}

#[async_trait::async_trait]
impl Orchestrator for OrchestratorClient {
    fn environment(&self) -> &Environment {
        &self.environment
    }

    /// Get the user ID associated with a wallet address.
    async fn get_user(&self, wallet_address: &str) -> Result<String, OrchestratorError> {
        let wallet_path = urlencoding::encode(wallet_address).into_owned();
        let endpoint = format!("v3/users/{}", wallet_path);

        let user_response: UserResponse = self.get_request(&endpoint).await?;
        Ok(user_response.user_id)
    }

    /// Registers a new user with the orchestrator.
    async fn register_user(
        &self,
        user_id: &str,
        wallet_address: &str,
    ) -> Result<(), OrchestratorError> {
        let request = RegisterUserRequest {
            uuid: user_id.to_string(),
            wallet_address: wallet_address.to_string(),
        };
        let request_bytes = Self::encode_request(&request);

        self.post_request_no_response("v3/users", request_bytes)
            .await
    }

    /// Registers a new node with the orchestrator.
    async fn register_node(&self, user_id: &str) -> Result<String, OrchestratorError> {
        let request = RegisterNodeRequest {
            node_type: NodeType::CliProver as i32,
            user_id: user_id.to_string(),
        };
        let request_bytes = Self::encode_request(&request);

        let response: RegisterNodeResponse = self.post_request("v3/nodes", request_bytes).await?;
        Ok(response.node_id)
    }

    /// Get the wallet address associated with a node ID.
    async fn get_node(&self, node_id: &str) -> Result<String, OrchestratorError> {
        let endpoint = format!("v3/nodes/{}", node_id);

        let node_response: crate::nexus_orchestrator::GetNodeResponse =
            self.get_request(&endpoint).await?;
        Ok(node_response.wallet_address)
    }

    async fn get_tasks(&self, node_id: &str) -> Result<Vec<Task>, OrchestratorError> {
        let response: GetTasksResponse = self.get_request(&format!("v3/tasks/{}", node_id)).await?;
        let tasks = response.tasks.iter().map(Task::from).collect();
        Ok(tasks)
    }

    async fn get_proof_task(
        &self,
        node_id: &str,
        verifying_key: VerifyingKey,
    ) -> Result<Task, OrchestratorError> {
        let request = GetProofTaskRequest {
            node_id: node_id.to_string(),
            node_type: NodeType::CliProver as i32,
            ed25519_public_key: verifying_key.to_bytes().to_vec(),
        };
        let request_bytes = Self::encode_request(&request);

        let response: GetProofTaskResponse = self.post_request("v3/tasks", request_bytes).await?;
        Ok(Task::from(&response))
    }

    async fn submit_proof(
        &self,
        task_id: &str,
        proof_hash: &str,
        proof: Vec<u8>,
        signing_key: SigningKey,
        num_provers: usize,
    ) -> Result<(), OrchestratorError> {
        let (program_memory, total_memory) = get_memory_info();
        let flops = estimate_peak_gflops(num_provers);
        let (signature, public_key) = self.create_signature(&signing_key, task_id, proof_hash);

        // Detect country for network optimization (privacy-preserving: only country code, no precise location)
        let location = self.get_country().await;
        let request = SubmitProofRequest {
            task_id: task_id.to_string(),
            node_type: NodeType::CliProver as i32,
            proof_hash: proof_hash.to_string(),
            proof,
            node_telemetry: Some(crate::nexus_orchestrator::NodeTelemetry {
                flops_per_sec: Some(flops as i32),
                memory_used: Some(program_memory),
                memory_capacity: Some(total_memory),
                // Country code for network routing optimization (privacy-preserving)
                location: Some(location),
            }),
            ed25519_public_key: public_key,
            signature,
        };
        let request_bytes = Self::encode_request(&request);

        self.post_request_no_response("v3/tasks/submit", request_bytes)
            .await
    }

    /// Get the wallet address associated with a node ID.
    async fn get_node(&self, node_id: &str) -> Result<String, OrchestratorError> {
        let endpoint = format!("v3/nodes/{}", node_id);

        let node_response: crate::nexus_orchestrator::GetNodeResponse =
            self.get_request(&endpoint).await?;
        Ok(node_response.wallet_address)
    }
}

#[cfg(test)]
/// These are ignored by default since they require a live orchestrator to run.
mod live_orchestrator_tests {
    use crate::environment::Environment;
    use crate::orchestrator::Orchestrator;

    #[tokio::test]
    #[ignore] // This test requires a live orchestrator instance.
    /// Should register a new user with the orchestrator.
    async fn test_register_user() {
        let client = super::OrchestratorClient::new(Environment::Production);
        // UUIDv4 for the user ID
        let user_id = uuid::Uuid::new_v4().to_string();
        let wallet_address = "0x1234567890abcdef1234567890cbaabc12345678"; // Example wallet address
        match client.register_user(&user_id, wallet_address).await {
            Ok(_) => println!("User registered successfully: {}", user_id),
            Err(e) => panic!("Failed to register user: {}", e),
        }
    }

    #[tokio::test]
    #[ignore] // This test requires a live orchestrator instance.
    /// Should register a new node to an existing user.
    async fn test_register_node() {
        let client = super::OrchestratorClient::new(Environment::Production);
        let user_id = "78db0be7-f603-4511-9576-c660f3c58395";
        match client.register_node(user_id).await {
            Ok(node_id) => println!("Node registered successfully: {}", node_id),
            Err(e) => panic!("Failed to register node: {}", e),
        }
    }

    #[tokio::test]
    #[ignore] // This test requires a live orchestrator instance.
    /// Should return a new proof task for the node.
    async fn test_get_proof_task() {
        let client = super::OrchestratorClient::new(Environment::Production);
        let node_id = "5880437"; // Example node ID
        let signing_key = ed25519_dalek::SigningKey::generate(&mut rand::thread_rng());
        let verifying_key = signing_key.verifying_key();
        let result = client.get_proof_task(node_id, verifying_key).await;
        match result {
            Ok(task) => {
                println!("Retrieved task: {:?}", task);
            }
            Err(e) => {
                panic!("Failed to get proof task: {}", e);
            }
        }
    }

    #[tokio::test]
    #[ignore] // This test requires a live orchestrator instance.
    /// Should return the list of existing tasks for the node.
    async fn test_get_tasks() {
        let client = super::OrchestratorClient::new(Environment::Production);
        let node_id = "5880437"; // Example node ID
        match client.get_tasks(node_id).await {
            Ok(tasks) => {
                println!("Retrieved {} tasks for node {}", tasks.len(), node_id);
                for task in &tasks {
                    println!("Task: {}", task);
                }
            }
            Err(e) => {
                panic!("Failed to get tasks: {}", e);
            }
        }
    }

    #[tokio::test]
    #[ignore] // This test requires a live orchestrator instance.
    /// Should return the user ID associated with a previously-registered wallet address.
    async fn test_get_user() {
        let client = super::OrchestratorClient::new(Environment::Production);
        let wallet_address = "0x52908400098527886E0F7030069857D2E4169EE8";
        match client.get_user(wallet_address).await {
            Ok(user_id) => {
                println!("User ID for wallet {}: {}", wallet_address, user_id);
                assert_eq!(user_id, "e3c62f51-e566-4f9e-bccb-be9f8cb474be");
            }
            Err(e) => panic!("Failed to get user ID: {}", e),
        }
    }

    #[tokio::test]
    #[ignore] // This test requires a live orchestrator instance.
    /// Should return the wallet address associated with a node ID.
    async fn test_get_node() {
        let client = super::OrchestratorClient::new(Environment::Production);
        let node_id = "5880437"; // Example node ID
        match client.get_node(node_id).await {
            Ok(wallet_address) => {
                println!("Wallet address for node {}: {}", node_id, wallet_address);
                // Should be a valid Ethereum address (42 chars starting with 0x)
                assert!(wallet_address.starts_with("0x"));
                assert_eq!(wallet_address.len(), 42);
            }
            Err(e) => panic!("Failed to get wallet address for node: {}", e),
        }
    }

    #[tokio::test]
    /// Should detect country using Cloudflare/fallback services.
    async fn test_country_detection() {
        let client = super::OrchestratorClient::new(Environment::Production);
        let country = client.get_country().await;

        println!("Detected country: {}", country);

        // Should be a valid 2-letter country code
        assert_eq!(country.len(), 2);
        assert!(country.chars().all(|c| c.is_ascii_uppercase()));
    }

    #[tokio::test]
    #[ignore] // This test requires a live orchestrator instance.
    /// Should return the wallet address associated with a node ID.
    async fn test_get_node() {
        let client = super::OrchestratorClient::new(Environment::Beta);
        let node_id = "5880437"; // Example node ID
        match client.get_node(node_id).await {
            Ok(wallet_address) => {
                println!("Wallet address for node {}: {}", node_id, wallet_address);
                // Should be a valid Ethereum address (42 chars starting with 0x)
                assert!(wallet_address.starts_with("0x"));
                assert_eq!(wallet_address.len(), 42);
            }
            Err(e) => panic!("Failed to get wallet address for node: {}", e),
        }
    }
}<|MERGE_RESOLUTION|>--- conflicted
+++ resolved
@@ -37,15 +37,7 @@
         
         let client = Self::create_client_with_proxy();
         Self {
-<<<<<<< HEAD
             client,
-=======
-            client: ClientBuilder::new()
-                .connect_timeout(Duration::from_secs(10))
-                .timeout(Duration::from_secs(10))
-                .build()
-                .expect("Failed to create HTTP client"),
->>>>>>> 19805ffa
             environment,
         }
     }
@@ -77,7 +69,9 @@
 
     /// Create HTTP client with random proxy if proxies.txt exists
     fn create_client_with_proxy() -> Client {
-        let mut builder = ClientBuilder::new().timeout(Duration::from_secs(30)); // Increased timeout for proxy requests
+        let mut builder = ClientBuilder::new()
+            .connect_timeout(Duration::from_secs(10))
+            .timeout(Duration::from_secs(30)); // Increased timeout for proxy requests
 
         // Check if proxy should be used and try to use a random proxy
         if should_use_proxy() {
