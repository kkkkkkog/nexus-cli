// Copyright (c) 2024 Nexus. All rights reserved.

mod analytics;
mod config;
mod consts;
mod environment;
mod error_classifier;
mod events;
mod keys;
mod logging;
#[path = "proto/nexus.orchestrator.rs"]
mod nexus_orchestrator;
mod orchestrator;
mod pretty;
mod prover;
mod prover_runtime;
mod proxy;
mod register;
pub mod system;
mod task;
mod task_cache;
mod ui;
mod version_checker;
mod workers;

use crate::config::{Config, get_config_path};
use crate::environment::Environment;
use crate::orchestrator::{Orchestrator, OrchestratorClient};
use crate::prover_runtime::{start_anonymous_workers, start_authenticated_workers_multi};
use crate::register::{register_node, register_user};
use clap::{ArgAction, Parser, Subcommand};
use crossterm::{
    event::{DisableMouseCapture, EnableMouseCapture},
    execute,
    terminal::{EnterAlternateScreen, LeaveAlternateScreen, disable_raw_mode, enable_raw_mode},
};
use ed25519_dalek::SigningKey;
use ratatui::{Terminal, backend::CrosstermBackend};
use std::{error::Error, io};
use tokio::sync::broadcast;

#[derive(Parser)]
#[command(author, version, about, long_about = None)]
/// Command-line arguments
struct Args {
    /// Command to execute
    #[command(subcommand)]
    command: Command,
}

#[derive(Subcommand)]
enum Command {
    /// Start the prover
    Start {
        /// Node ID (can specify multiple)
        #[arg(long, value_name = "NODE_ID", action = ArgAction::Append)]
        node_id: Vec<u64>,

        /// Run without the terminal UI
        #[arg(long = "headless", action = ArgAction::SetTrue)]
        headless: bool,

        /// Maximum number of threads to use for proving.
        #[arg(long = "max-threads", value_name = "MAX_THREADS")]
        max_threads: Option<u32>,

        /// Disable proxy usage even if proxies.txt exists
        #[arg(long = "no-proxy", action = ArgAction::SetTrue)]
        no_proxy: bool,

        /// Custom path to proxy file (default: proxies.txt)
        #[arg(long = "proxy", value_name = "PATH")]
        proxy_file: Option<String>,
    },
    /// Register a new user
    RegisterUser {
        /// User's public Ethereum wallet address. 42-character hex string starting with '0x'
        #[arg(long, value_name = "WALLET_ADDRESS")]
        wallet_address: String,
    },
    /// Register a new node to an existing user, or link an existing node to a user.
    RegisterNode {
        /// ID of the node to register. If not provided, a new node will be created.
        #[arg(long, value_name = "NODE_ID")]
        node_id: Option<u64>,
    },
    /// Clear the node configuration and logout.
    Logout,
}

#[tokio::main]
async fn main() -> Result<(), Box<dyn Error>> {
    let nexus_environment_str = std::env::var("NEXUS_ENVIRONMENT").unwrap_or_default();
    let environment = nexus_environment_str
        .parse::<Environment>()
        .unwrap_or(Environment::default());

    let config_path = get_config_path()?;

    let args = Args::parse();
    match args.command {
        Command::Start {
            node_id,
            headless,
            max_threads,
            no_proxy,
            proxy_file,
        } => start(node_id, environment, config_path, headless, max_threads, no_proxy, proxy_file).await,
        Command::Logout => {
            println!("Logging out and clearing node configuration file...");
            Config::clear_node_config(&config_path).map_err(Into::into)
        }
        Command::RegisterUser { wallet_address } => {
            println!("Registering user with wallet address: {}", wallet_address);
            let orchestrator = Box::new(OrchestratorClient::new(environment));
            register_user(&wallet_address, &config_path, orchestrator).await
        }
        Command::RegisterNode { node_id } => {
            let orchestrator = Box::new(OrchestratorClient::new(environment));
            register_node(node_id, &config_path, orchestrator).await
        }
    }
}

/// Starts the Nexus CLI application.
///
/// # Arguments
/// * `node_ids` - This client's unique identifiers, if available.
/// * `env` - The environment to connect to.
/// * `config_path` - Path to the configuration file.
/// * `headless` - If true, runs without the terminal UI.
/// * `max_threads` - Optional maximum number of threads to use for proving.
async fn start(
    node_ids: Vec<u64>,
    env: Environment,
    config_path: std::path::PathBuf,
    headless: bool,
    max_threads: Option<u32>,
    no_proxy: bool,
    proxy_file: Option<String>,
) -> Result<(), Box<dyn Error>> {
    let mut node_ids = node_ids;
    // If no node ID is provided, try to load it from the config file.
    if node_ids.is_empty() && config_path.exists() {
        let config = Config::load_from_file(&config_path)?;
<<<<<<< HEAD
        if !config.node_id.is_empty() {
            // Support comma-separated node IDs in config
            let parsed_ids: Result<Vec<u64>, _> = config.node_id
                .split(',')
                .map(str::trim)
                .filter(|s| !s.is_empty())
                .map(|s| s.parse::<u64>())
                .collect();
            
            node_ids = parsed_ids.map_err(|e| {
                std::io::Error::new(
                    std::io::ErrorKind::InvalidData,
                    format!(
                        "Failed to parse node_ids {:?} from the config file as u64: {}",
                        config.node_id, e
                    ),
                )
            })?;
            println!("Read Node IDs: {:?} from config file", node_ids);
        }
=======
        node_id = Some(config.node_id.parse::<u64>().map_err(|e| {
            std::io::Error::new(
                std::io::ErrorKind::InvalidData,
                format!(
                    "Failed to parse node_id {:?} from the config file as a u64: {}",
                    config.node_id, e
                ),
            )
        })?);
        println!("Read Node ID: {} from config file\n", node_id.unwrap());
>>>>>>> 19edd6f6
    }

    // Create a signing key for the prover.
    let mut csprng = rand_core::OsRng;
    let signing_key: SigningKey = SigningKey::generate(&mut csprng);
    // Set global proxy settings
    crate::proxy::set_proxy_enabled(!no_proxy);
    if let Some(proxy_path) = proxy_file {
        crate::proxy::set_proxy_file_path(proxy_path);
    }
    let orchestrator_client = OrchestratorClient::new(env);
    // Clamp the number of workers to [1,64]. Allow more workers to support multiple node IDs.
    let num_workers: usize = max_threads.unwrap_or(1).clamp(1, 8) as usize;
    let (shutdown_sender, _) = broadcast::channel(1); // Only one shutdown signal needed

    // Load config to get client_id for analytics
    let config_path = get_config_path()?;
    let client_id = if config_path.exists() {
        match Config::load_from_file(&config_path) {
            Ok(config) => {
                // If user has a node_id, use "cli-{node_id}" format
                if !config.node_id.is_empty() {
                    format!("cli-{}", config.node_id)
                } else if !config.user_id.is_empty() {
                    // Fallback to user_id if no node_id but user is registered
                    format!("cli-{}", config.user_id)
                } else {
                    // No node_id or user_id - this shouldn't happen with current flow
                    "anonymous".to_string()
                }
            }
            Err(_) => "anonymous".to_string(), // Fallback to anonymous
        }
    } else {
        "anonymous".to_string() // No config file = anonymous user
    };

    let (mut event_receiver, mut join_handles) = if node_ids.is_empty() {
        // Anonymous mode
        start_anonymous_workers(num_workers, shutdown_sender.subscribe(), env, client_id).await
    } else {
        // Authenticated mode with multiple node IDs support
        start_authenticated_workers_multi(
            node_ids.clone(),
            signing_key.clone(),
            orchestrator_client.clone(),
            num_workers,
            shutdown_sender.subscribe(),
            env,
            client_id,
        )
        .await
    };

    if !headless {
        // Terminal setup
        enable_raw_mode()?;
        let mut stdout = io::stdout();
        execute!(stdout, EnterAlternateScreen, EnableMouseCapture)?;

        // Initialize the terminal with Crossterm backend.
        let backend = CrosstermBackend::new(stdout);
        let mut terminal = Terminal::new(backend)?;

        // Create the application and run it.
        let app = ui::App::new(
            if node_ids.is_empty() { None } else { Some(node_ids[0]) },
            *orchestrator_client.environment(),
            event_receiver,
            shutdown_sender,
        );
        let res = ui::run(&mut terminal, app).await;

        // Clean up the terminal after running the application.
        disable_raw_mode()?;
        execute!(
            terminal.backend_mut(),
            LeaveAlternateScreen,
            DisableMouseCapture
        )?;
        terminal.show_cursor()?;

        res?;
    } else {
        // Headless mode: log events to console.

        // Trigger shutdown on Ctrl+C
        let shutdown_sender_clone = shutdown_sender.clone();
        tokio::spawn(async move {
            if tokio::signal::ctrl_c().await.is_ok() {
                let _ = shutdown_sender_clone.send(());
            }
        });

        let mut shutdown_receiver = shutdown_sender.subscribe();
        loop {
            tokio::select! {
                Some(event) = event_receiver.recv() => {
                    println!("{}", event);
                }
                _ = shutdown_receiver.recv() => {
                    break;
                }
            }
        }
    }
    println!("\nExiting...");
    for handle in join_handles.drain(..) {
        let _ = handle.await;
    }
    println!("Nexus CLI application exited successfully.");
    Ok(())
}<|MERGE_RESOLUTION|>--- conflicted
+++ resolved
@@ -143,7 +143,6 @@
     // If no node ID is provided, try to load it from the config file.
     if node_ids.is_empty() && config_path.exists() {
         let config = Config::load_from_file(&config_path)?;
-<<<<<<< HEAD
         if !config.node_id.is_empty() {
             // Support comma-separated node IDs in config
             let parsed_ids: Result<Vec<u64>, _> = config.node_id
@@ -164,18 +163,6 @@
             })?;
             println!("Read Node IDs: {:?} from config file", node_ids);
         }
-=======
-        node_id = Some(config.node_id.parse::<u64>().map_err(|e| {
-            std::io::Error::new(
-                std::io::ErrorKind::InvalidData,
-                format!(
-                    "Failed to parse node_id {:?} from the config file as a u64: {}",
-                    config.node_id, e
-                ),
-            )
-        })?);
-        println!("Read Node ID: {} from config file\n", node_id.unwrap());
->>>>>>> 19edd6f6
     }
 
     // Create a signing key for the prover.
