// Copyright (c) 2024 Nexus. All rights reserved.

mod analytics;
mod config;
mod consts;
mod environment;
mod error_classifier;
mod events;
mod keys;
mod logging;
#[path = "proto/nexus.orchestrator.rs"]
mod nexus_orchestrator;
mod orchestrator;
mod pretty;
mod prover;
mod prover_runtime;
mod proxy;
mod register;
pub mod system;
mod task;
mod task_cache;
mod ui;
mod version_checker;
mod workers;

use crate::config::{Config, get_config_path};
use crate::environment::Environment;
use crate::orchestrator::{Orchestrator, OrchestratorClient};
use crate::prover_runtime::{start_anonymous_workers, start_authenticated_workers_multi};
use crate::register::{register_node, register_user};
use clap::{ArgAction, Parser, Subcommand};
use crossterm::{
    event::{DisableMouseCapture, EnableMouseCapture},
    execute,
    terminal::{EnterAlternateScreen, LeaveAlternateScreen, disable_raw_mode, enable_raw_mode},
};
use ed25519_dalek::SigningKey;
use ratatui::{Terminal, backend::CrosstermBackend};
use std::{error::Error, io};
use tokio::sync::broadcast;

#[derive(Parser)]
#[command(author, version, about, long_about = None)]
/// Command-line arguments
struct Args {
    /// Command to execute
    #[command(subcommand)]
    command: Command,
}

#[derive(Subcommand)]
enum Command {
    /// Start the prover
    Start {
        /// Node ID (can specify multiple)
        #[arg(long, value_name = "NODE_ID", action = ArgAction::Append)]
        node_id: Vec<u64>,

        /// Run without the terminal UI
        #[arg(long = "headless", action = ArgAction::SetTrue)]
        headless: bool,

        /// Maximum number of threads to use for proving.
        #[arg(long = "max-threads", value_name = "MAX_THREADS")]
        max_threads: Option<u32>,

<<<<<<< HEAD
        /// Disable proxy usage even if proxies.txt exists
        #[arg(long = "no-proxy", action = ArgAction::SetTrue)]
        no_proxy: bool,

        /// Custom path to proxy file (default: proxies.txt)
        #[arg(long = "proxy", value_name = "PATH")]
        proxy_file: Option<String>,
=======
        /// Custom orchestrator URL (overrides environment setting)
        #[arg(long = "orchestrator-url", value_name = "URL")]
        orchestrator_url: Option<String>,

        /// Disable background colors in the dashboard
        #[arg(long = "no-background-color", action = ArgAction::SetTrue)]
        no_background_color: bool,
>>>>>>> 19805ffa
    },
    /// Register a new user
    RegisterUser {
        /// User's public Ethereum wallet address. 42-character hex string starting with '0x'
        #[arg(long, value_name = "WALLET_ADDRESS")]
        wallet_address: String,
    },
    /// Register a new node to an existing user, or link an existing node to a user.
    RegisterNode {
        /// ID of the node to register. If not provided, a new node will be created.
        #[arg(long, value_name = "NODE_ID")]
        node_id: Option<u64>,
    },
    /// Clear the node configuration and logout.
    Logout,
}

#[tokio::main]
async fn main() -> Result<(), Box<dyn Error>> {
    let nexus_environment_str = std::env::var("NEXUS_ENVIRONMENT").unwrap_or_default();
    let environment = nexus_environment_str
        .parse::<Environment>()
        .unwrap_or(Environment::default());

    let config_path = get_config_path()?;

    let args = Args::parse();
    match args.command {
        Command::Start {
            node_id,
            headless,
            max_threads,
<<<<<<< HEAD
            no_proxy,
            proxy_file,
        } => start(node_id, environment, config_path, headless, max_threads, no_proxy, proxy_file).await,
=======
            orchestrator_url,
            no_background_color,
        } => {
            // If a custom orchestrator URL is provided, create a custom environment
            let final_environment = if let Some(url) = orchestrator_url {
                Environment::Custom {
                    orchestrator_url: url,
                }
            } else {
                environment
            };
            start(
                node_id,
                final_environment,
                config_path,
                headless,
                max_threads,
                no_background_color,
            )
            .await
        }
>>>>>>> 19805ffa
        Command::Logout => {
            println!("Logging out and clearing node configuration file...");
            Config::clear_node_config(&config_path).map_err(Into::into)
        }
        Command::RegisterUser { wallet_address } => {
            println!("Registering user with wallet address: {}", wallet_address);
            let orchestrator = Box::new(OrchestratorClient::new(environment));
            register_user(&wallet_address, &config_path, orchestrator).await
        }
        Command::RegisterNode { node_id } => {
            let orchestrator = Box::new(OrchestratorClient::new(environment));
            register_node(node_id, &config_path, orchestrator).await
        }
    }
}

/// Starts the Nexus CLI application.
///
/// # Arguments
/// * `node_ids` - This client's unique identifiers, if available.
/// * `env` - The environment to connect to.
/// * `config_path` - Path to the configuration file.
/// * `headless` - If true, runs without the terminal UI.
/// * `max_threads` - Optional maximum number of threads to use for proving.
async fn start(
    node_ids: Vec<u64>,
    env: Environment,
    config_path: std::path::PathBuf,
    headless: bool,
    max_threads: Option<u32>,
<<<<<<< HEAD
    no_proxy: bool,
    proxy_file: Option<String>,
=======
    no_background_color: bool,
>>>>>>> 19805ffa
) -> Result<(), Box<dyn Error>> {
    let mut node_ids = node_ids;
    // If no node ID is provided, try to load it from the config file.
    if node_ids.is_empty() && config_path.exists() {
        let config = Config::load_from_file(&config_path)?;
        if !config.node_id.is_empty() {
            // Support comma-separated node IDs in config
            let parsed_ids: Result<Vec<u64>, _> = config.node_id
                .split(',')
                .map(str::trim)
                .filter(|s| !s.is_empty())
                .map(|s| s.parse::<u64>())
                .collect();
            
            node_ids = parsed_ids.map_err(|e| {
                std::io::Error::new(
                    std::io::ErrorKind::InvalidData,
                    format!(
                        "Failed to parse node_ids {:?} from the config file as u64: {}",
                        config.node_id, e
                    ),
                )
            })?;
            println!("Read Node IDs: {:?} from config file", node_ids);
        }
    }

    // Create a signing key for the prover.
    let mut csprng = rand_core::OsRng;
    let signing_key: SigningKey = SigningKey::generate(&mut csprng);
<<<<<<< HEAD
    // Set global proxy settings
    crate::proxy::set_proxy_enabled(!no_proxy);
    if let Some(proxy_path) = proxy_file {
        crate::proxy::set_proxy_file_path(proxy_path);
    }
    let orchestrator_client = OrchestratorClient::new(env);
    // Clamp the number of workers to [1,64]. Allow more workers to support multiple node IDs.
=======
    let orchestrator_client = OrchestratorClient::new(env.clone());
    // Clamp the number of workers to [1,8]. Keep this low for now to avoid rate limiting.
>>>>>>> 19805ffa
    let num_workers: usize = max_threads.unwrap_or(1).clamp(1, 8) as usize;
    let (shutdown_sender, _) = broadcast::channel(1); // Only one shutdown signal needed

    // Get client_id for analytics - use wallet address from API if available, otherwise "anonymous"
    let client_id = if let Some(node_id) = node_ids.first() {
        match orchestrator_client.get_node(&node_id.to_string()).await {
            Ok(wallet_address) => {
                // Use wallet address as client_id for analytics
                wallet_address
            }
            Err(_) => {
                // If API call fails, use "anonymous" regardless of config
                "anonymous".to_string()
            }
        }
    } else {
        // No node_id available, use "anonymous"
        "anonymous".to_string()
    };

<<<<<<< HEAD
    let (mut event_receiver, mut join_handles) = if node_ids.is_empty() {
        // Anonymous mode
        start_anonymous_workers(num_workers, shutdown_sender.subscribe(), env, client_id).await
    } else {
        // Authenticated mode with multiple node IDs support
        start_authenticated_workers_multi(
            node_ids.clone(),
            signing_key.clone(),
            orchestrator_client.clone(),
            num_workers,
            shutdown_sender.subscribe(),
            env,
            client_id,
        )
        .await
=======
    let (mut event_receiver, mut join_handles) = match node_id {
        Some(node_id) => {
            start_authenticated_workers(
                node_id,
                signing_key.clone(),
                orchestrator_client.clone(),
                num_workers,
                shutdown_sender.subscribe(),
                env.clone(),
                client_id,
            )
            .await
        }
        None => {
            start_anonymous_workers(num_workers, shutdown_sender.subscribe(), env, client_id).await
        }
>>>>>>> 19805ffa
    };

    if !headless {
        // Terminal setup
        enable_raw_mode()?;
        let mut stdout = io::stdout();
        execute!(stdout, EnterAlternateScreen, EnableMouseCapture)?;

        // Initialize the terminal with Crossterm backend.
        let backend = CrosstermBackend::new(stdout);
        let mut terminal = Terminal::new(backend)?;

        // Create the application and run it.
        let app = ui::App::new(
<<<<<<< HEAD
            if node_ids.is_empty() { None } else { Some(node_ids[0]) },
            *orchestrator_client.environment(),
=======
            node_id,
            orchestrator_client.environment().clone(),
>>>>>>> 19805ffa
            event_receiver,
            shutdown_sender,
            no_background_color,
        );
        let res = ui::run(&mut terminal, app).await;

        // Clean up the terminal after running the application.
        disable_raw_mode()?;
        execute!(
            terminal.backend_mut(),
            LeaveAlternateScreen,
            DisableMouseCapture
        )?;
        terminal.show_cursor()?;

        res?;
    } else {
        // Headless mode: log events to console.

        // Trigger shutdown on Ctrl+C
        let shutdown_sender_clone = shutdown_sender.clone();
        tokio::spawn(async move {
            if tokio::signal::ctrl_c().await.is_ok() {
                let _ = shutdown_sender_clone.send(());
            }
        });

        let mut shutdown_receiver = shutdown_sender.subscribe();
        loop {
            tokio::select! {
                Some(event) = event_receiver.recv() => {
                    println!("{}", event);
                }
                _ = shutdown_receiver.recv() => {
                    break;
                }
            }
        }
    }
    println!("\nExiting...");
    for handle in join_handles.drain(..) {
        let _ = handle.await;
    }
    println!("Nexus CLI application exited successfully.");
    Ok(())
}<|MERGE_RESOLUTION|>--- conflicted
+++ resolved
@@ -64,7 +64,6 @@
         #[arg(long = "max-threads", value_name = "MAX_THREADS")]
         max_threads: Option<u32>,
 
-<<<<<<< HEAD
         /// Disable proxy usage even if proxies.txt exists
         #[arg(long = "no-proxy", action = ArgAction::SetTrue)]
         no_proxy: bool,
@@ -72,7 +71,7 @@
         /// Custom path to proxy file (default: proxies.txt)
         #[arg(long = "proxy", value_name = "PATH")]
         proxy_file: Option<String>,
-=======
+
         /// Custom orchestrator URL (overrides environment setting)
         #[arg(long = "orchestrator-url", value_name = "URL")]
         orchestrator_url: Option<String>,
@@ -80,7 +79,6 @@
         /// Disable background colors in the dashboard
         #[arg(long = "no-background-color", action = ArgAction::SetTrue)]
         no_background_color: bool,
->>>>>>> 19805ffa
     },
     /// Register a new user
     RegisterUser {
@@ -113,11 +111,8 @@
             node_id,
             headless,
             max_threads,
-<<<<<<< HEAD
             no_proxy,
             proxy_file,
-        } => start(node_id, environment, config_path, headless, max_threads, no_proxy, proxy_file).await,
-=======
             orchestrator_url,
             no_background_color,
         } => {
@@ -135,11 +130,12 @@
                 config_path,
                 headless,
                 max_threads,
+                no_proxy,
+                proxy_file,
                 no_background_color,
             )
             .await
         }
->>>>>>> 19805ffa
         Command::Logout => {
             println!("Logging out and clearing node configuration file...");
             Config::clear_node_config(&config_path).map_err(Into::into)
@@ -170,12 +166,9 @@
     config_path: std::path::PathBuf,
     headless: bool,
     max_threads: Option<u32>,
-<<<<<<< HEAD
     no_proxy: bool,
     proxy_file: Option<String>,
-=======
     no_background_color: bool,
->>>>>>> 19805ffa
 ) -> Result<(), Box<dyn Error>> {
     let mut node_ids = node_ids;
     // If no node ID is provided, try to load it from the config file.
@@ -206,18 +199,13 @@
     // Create a signing key for the prover.
     let mut csprng = rand_core::OsRng;
     let signing_key: SigningKey = SigningKey::generate(&mut csprng);
-<<<<<<< HEAD
     // Set global proxy settings
     crate::proxy::set_proxy_enabled(!no_proxy);
     if let Some(proxy_path) = proxy_file {
         crate::proxy::set_proxy_file_path(proxy_path);
     }
-    let orchestrator_client = OrchestratorClient::new(env);
-    // Clamp the number of workers to [1,64]. Allow more workers to support multiple node IDs.
-=======
     let orchestrator_client = OrchestratorClient::new(env.clone());
     // Clamp the number of workers to [1,8]. Keep this low for now to avoid rate limiting.
->>>>>>> 19805ffa
     let num_workers: usize = max_threads.unwrap_or(1).clamp(1, 8) as usize;
     let (shutdown_sender, _) = broadcast::channel(1); // Only one shutdown signal needed
 
@@ -238,7 +226,6 @@
         "anonymous".to_string()
     };
 
-<<<<<<< HEAD
     let (mut event_receiver, mut join_handles) = if node_ids.is_empty() {
         // Anonymous mode
         start_anonymous_workers(num_workers, shutdown_sender.subscribe(), env, client_id).await
@@ -254,24 +241,6 @@
             client_id,
         )
         .await
-=======
-    let (mut event_receiver, mut join_handles) = match node_id {
-        Some(node_id) => {
-            start_authenticated_workers(
-                node_id,
-                signing_key.clone(),
-                orchestrator_client.clone(),
-                num_workers,
-                shutdown_sender.subscribe(),
-                env.clone(),
-                client_id,
-            )
-            .await
-        }
-        None => {
-            start_anonymous_workers(num_workers, shutdown_sender.subscribe(), env, client_id).await
-        }
->>>>>>> 19805ffa
     };
 
     if !headless {
@@ -286,13 +255,8 @@
 
         // Create the application and run it.
         let app = ui::App::new(
-<<<<<<< HEAD
             if node_ids.is_empty() { None } else { Some(node_ids[0]) },
-            *orchestrator_client.environment(),
-=======
-            node_id,
             orchestrator_client.environment().clone(),
->>>>>>> 19805ffa
             event_receiver,
             shutdown_sender,
             no_background_color,
