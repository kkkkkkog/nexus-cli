--- conflicted
+++ resolved
@@ -75,9 +75,6 @@
 
 .idea
 
-<<<<<<< HEAD
-proxies.txt
-=======
 # Generated files
 public/install.sh
->>>>>>> 19805ffa
+proxies.txt